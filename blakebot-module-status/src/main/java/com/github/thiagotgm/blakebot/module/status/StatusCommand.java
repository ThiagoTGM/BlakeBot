package com.github.thiagotgm.blakebot.module.status;

import java.awt.Color;
import java.util.List;

import org.slf4j.Logger;
import org.slf4j.LoggerFactory;

import com.github.alphahelix00.discordinator.d4j.handler.CommandHandlerD4J;
import com.github.alphahelix00.ordinator.commands.MainCommand;
import com.github.thiagotgm.blakebot.Bot;
import com.github.thiagotgm.blakebot.ConnectionStatusListener;
import com.github.thiagotgm.blakebot.Time;

import sx.blah.discord.handle.impl.events.MessageReceivedEvent;
import sx.blah.discord.util.DiscordException;
import sx.blah.discord.util.EmbedBuilder;
import sx.blah.discord.util.MessageBuilder;
import sx.blah.discord.util.MissingPermissionsException;
import sx.blah.discord.util.RequestBuffer;

/**
 * Command that displays advanced bot information.
 * 
 * @author ThiagoTGM
 * @version 2.1
 * @since 2017-01-11
 */
public class StatusCommand implements ConnectionStatusListener {
    
    private static final String NAME = "Status";
    private static final Logger log = LoggerFactory.getLogger( StatusCommand.class );
    
    private long bootTime;
    private Time maxUptime;
    private Time minUptime;
    private long totalUptime;
    private int disconnects;
    
    public StatusCommand() {
        
        bootTime = System.currentTimeMillis();
        maxUptime = new Time( 0 );
        minUptime = new Time( 0 );
        totalUptime = 0;
        disconnects = 0;
        
    }
    
    @MainCommand(
            prefix = StatusModule.PREFIX,
            name = NAME,
            alias = "status",
            description = "retrieves advanced information on bot status",
            usage = StatusModule.PREFIX + "status"
    )
    public void pingCommand( List<String> args, MessageReceivedEvent event, MessageBuilder msgBuilder ) {
        
        RequestBuffer.request( () -> {
            
            try {
                /* Gets status values */
                Bot bot = Bot.getInstance();
                int publicAmount = bot.getPublicChannels().size();
                int privateAmount = bot.getPrivateChannels().size();
                int serverAmount = bot.getGuilds().size();
                String runtime = getRuntime().toString();
                String uptime = Bot.getInstance().getUptime().toString();
                String averageUptime = averageUptime().toString();
                String highestUptime = maxUptime.toString();
                String lowestUptime = minUptime.toString();
                
                /* Structures status message */
                EmbedBuilder embedBuilder = new EmbedBuilder();
                embedBuilder.appendField( "Public channels", publicAmount + " channels", false );
                embedBuilder.appendField( "Private channels", privateAmount + " channels", false );
                embedBuilder.appendField( "Servers", serverAmount + " servers", false );
                embedBuilder.appendField( "Program runtime", runtime, false );
                embedBuilder.appendField( "Current uptime", uptime, false );
                embedBuilder.appendField( "Average uptime", averageUptime, false );
                embedBuilder.appendField( "Highest uptime", highestUptime, false );
                embedBuilder.appendField( "Lowest uptime", lowestUptime, false );
                embedBuilder.appendField( "Disconnects", String.valueOf( disconnects ), false );
                embedBuilder.withColor( Color.RED );
                
                /* Sends status message */ 
                msgBuilder.withEmbed( embedBuilder.build() );
                msgBuilder.build();
            } catch ( DiscordException | MissingPermissionsException e ) {
                CommandHandlerD4J.logMissingPerms( event, NAME, e );
            }
            
        });
        

    }
    
    /**
     * Gets the time that the bot has been running.
     * 
     * @return The time elapsed.
     */
    private Time getRuntime() {
        
        Time uptime = new Time( System.currentTimeMillis() - bootTime );
        
        log.debug( "Runtime: " + uptime.getTotalTime() + "ms = " + uptime.toString( false ) );
        return uptime;
        
    }
    
    /**
     * Calculate the average uptime between disconnects.
     *
     * @return The average uptime. If no disconnects happened, returns 0.
     */
    private Time averageUptime() {
        
        long time = ( disconnects == 0 ) ? 0 : ( totalUptime / disconnects );
        return new Time( time );
        
    }

    @Override
    public void connectionChange( boolean isConnected ) {

        if ( isConnected ) {
            return; // Just connected - do nothing.
        }
        
        Time lastUptime = Bot.getInstance().getLastUptime();
        long uptime = lastUptime.getTotalTime();
        long highestUptime = maxUptime.getTotalTime();
        long lowestUptime = minUptime.getTotalTime();
        
        if ( uptime > highestUptime ) {
<<<<<<< HEAD
            maxUptime = lastUptime; // New max runtime.
        } else if ( ( lowestUptime == 0 ) || ( uptime < lowestUptime ) ) {
            minUptime = lastUptime; // New min runtime.
=======
            highestUptime = uptime; // New max runtime.
        }
        if ( ( lowestUptime == 0 ) || ( uptime < lowestUptime ) ) {
            lowestUptime = uptime; // New min runtime.
>>>>>>> c3a5b0ac
        }
        totalUptime += uptime;
        disconnects++;
        
    }

}
<|MERGE_RESOLUTION|>--- conflicted
+++ resolved
@@ -1,153 +1,147 @@
-package com.github.thiagotgm.blakebot.module.status;
-
-import java.awt.Color;
-import java.util.List;
-
-import org.slf4j.Logger;
-import org.slf4j.LoggerFactory;
-
-import com.github.alphahelix00.discordinator.d4j.handler.CommandHandlerD4J;
-import com.github.alphahelix00.ordinator.commands.MainCommand;
-import com.github.thiagotgm.blakebot.Bot;
-import com.github.thiagotgm.blakebot.ConnectionStatusListener;
-import com.github.thiagotgm.blakebot.Time;
-
-import sx.blah.discord.handle.impl.events.MessageReceivedEvent;
-import sx.blah.discord.util.DiscordException;
-import sx.blah.discord.util.EmbedBuilder;
-import sx.blah.discord.util.MessageBuilder;
-import sx.blah.discord.util.MissingPermissionsException;
-import sx.blah.discord.util.RequestBuffer;
-
-/**
- * Command that displays advanced bot information.
- * 
- * @author ThiagoTGM
- * @version 2.1
- * @since 2017-01-11
- */
-public class StatusCommand implements ConnectionStatusListener {
-    
-    private static final String NAME = "Status";
-    private static final Logger log = LoggerFactory.getLogger( StatusCommand.class );
-    
-    private long bootTime;
-    private Time maxUptime;
-    private Time minUptime;
-    private long totalUptime;
-    private int disconnects;
-    
-    public StatusCommand() {
-        
-        bootTime = System.currentTimeMillis();
-        maxUptime = new Time( 0 );
-        minUptime = new Time( 0 );
-        totalUptime = 0;
-        disconnects = 0;
-        
-    }
-    
-    @MainCommand(
-            prefix = StatusModule.PREFIX,
-            name = NAME,
-            alias = "status",
-            description = "retrieves advanced information on bot status",
-            usage = StatusModule.PREFIX + "status"
-    )
-    public void pingCommand( List<String> args, MessageReceivedEvent event, MessageBuilder msgBuilder ) {
-        
-        RequestBuffer.request( () -> {
-            
-            try {
-                /* Gets status values */
-                Bot bot = Bot.getInstance();
-                int publicAmount = bot.getPublicChannels().size();
-                int privateAmount = bot.getPrivateChannels().size();
-                int serverAmount = bot.getGuilds().size();
-                String runtime = getRuntime().toString();
-                String uptime = Bot.getInstance().getUptime().toString();
-                String averageUptime = averageUptime().toString();
-                String highestUptime = maxUptime.toString();
-                String lowestUptime = minUptime.toString();
-                
-                /* Structures status message */
-                EmbedBuilder embedBuilder = new EmbedBuilder();
-                embedBuilder.appendField( "Public channels", publicAmount + " channels", false );
-                embedBuilder.appendField( "Private channels", privateAmount + " channels", false );
-                embedBuilder.appendField( "Servers", serverAmount + " servers", false );
-                embedBuilder.appendField( "Program runtime", runtime, false );
-                embedBuilder.appendField( "Current uptime", uptime, false );
-                embedBuilder.appendField( "Average uptime", averageUptime, false );
-                embedBuilder.appendField( "Highest uptime", highestUptime, false );
-                embedBuilder.appendField( "Lowest uptime", lowestUptime, false );
-                embedBuilder.appendField( "Disconnects", String.valueOf( disconnects ), false );
-                embedBuilder.withColor( Color.RED );
-                
-                /* Sends status message */ 
-                msgBuilder.withEmbed( embedBuilder.build() );
-                msgBuilder.build();
-            } catch ( DiscordException | MissingPermissionsException e ) {
-                CommandHandlerD4J.logMissingPerms( event, NAME, e );
-            }
-            
-        });
-        
-
-    }
-    
-    /**
-     * Gets the time that the bot has been running.
-     * 
-     * @return The time elapsed.
-     */
-    private Time getRuntime() {
-        
-        Time uptime = new Time( System.currentTimeMillis() - bootTime );
-        
-        log.debug( "Runtime: " + uptime.getTotalTime() + "ms = " + uptime.toString( false ) );
-        return uptime;
-        
-    }
-    
-    /**
-     * Calculate the average uptime between disconnects.
-     *
-     * @return The average uptime. If no disconnects happened, returns 0.
-     */
-    private Time averageUptime() {
-        
-        long time = ( disconnects == 0 ) ? 0 : ( totalUptime / disconnects );
-        return new Time( time );
-        
-    }
-
-    @Override
-    public void connectionChange( boolean isConnected ) {
-
-        if ( isConnected ) {
-            return; // Just connected - do nothing.
-        }
-        
-        Time lastUptime = Bot.getInstance().getLastUptime();
-        long uptime = lastUptime.getTotalTime();
-        long highestUptime = maxUptime.getTotalTime();
-        long lowestUptime = minUptime.getTotalTime();
-        
+package com.github.thiagotgm.blakebot.module.status;
+
+import java.awt.Color;
+import java.util.List;
+
+import org.slf4j.Logger;
+import org.slf4j.LoggerFactory;
+
+import com.github.alphahelix00.discordinator.d4j.handler.CommandHandlerD4J;
+import com.github.alphahelix00.ordinator.commands.MainCommand;
+import com.github.thiagotgm.blakebot.Bot;
+import com.github.thiagotgm.blakebot.ConnectionStatusListener;
+import com.github.thiagotgm.blakebot.Time;
+
+import sx.blah.discord.handle.impl.events.MessageReceivedEvent;
+import sx.blah.discord.util.DiscordException;
+import sx.blah.discord.util.EmbedBuilder;
+import sx.blah.discord.util.MessageBuilder;
+import sx.blah.discord.util.MissingPermissionsException;
+import sx.blah.discord.util.RequestBuffer;
+
+/**
+ * Command that displays advanced bot information.
+ * 
+ * @author ThiagoTGM
+ * @version 2.1
+ * @since 2017-01-11
+ */
+public class StatusCommand implements ConnectionStatusListener {
+    
+    private static final String NAME = "Status";
+    private static final Logger log = LoggerFactory.getLogger( StatusCommand.class );
+    
+    private long bootTime;
+    private Time maxUptime;
+    private Time minUptime;
+    private long totalUptime;
+    private int disconnects;
+    
+    public StatusCommand() {
+        
+        bootTime = System.currentTimeMillis();
+        maxUptime = new Time( 0 );
+        minUptime = new Time( 0 );
+        totalUptime = 0;
+        disconnects = 0;
+        
+    }
+    
+    @MainCommand(
+            prefix = StatusModule.PREFIX,
+            name = NAME,
+            alias = "status",
+            description = "retrieves advanced information on bot status",
+            usage = StatusModule.PREFIX + "status"
+    )
+    public void pingCommand( List<String> args, MessageReceivedEvent event, MessageBuilder msgBuilder ) {
+        
+        RequestBuffer.request( () -> {
+            
+            try {
+                /* Gets status values */
+                Bot bot = Bot.getInstance();
+                int publicAmount = bot.getPublicChannels().size();
+                int privateAmount = bot.getPrivateChannels().size();
+                int serverAmount = bot.getGuilds().size();
+                String runtime = getRuntime().toString();
+                String uptime = Bot.getInstance().getUptime().toString();
+                String averageUptime = averageUptime().toString();
+                String highestUptime = maxUptime.toString();
+                String lowestUptime = minUptime.toString();
+                
+                /* Structures status message */
+                EmbedBuilder embedBuilder = new EmbedBuilder();
+                embedBuilder.appendField( "Public channels", publicAmount + " channels", false );
+                embedBuilder.appendField( "Private channels", privateAmount + " channels", false );
+                embedBuilder.appendField( "Servers", serverAmount + " servers", false );
+                embedBuilder.appendField( "Program runtime", runtime, false );
+                embedBuilder.appendField( "Current uptime", uptime, false );
+                embedBuilder.appendField( "Average uptime", averageUptime, false );
+                embedBuilder.appendField( "Highest uptime", highestUptime, false );
+                embedBuilder.appendField( "Lowest uptime", lowestUptime, false );
+                embedBuilder.appendField( "Disconnects", String.valueOf( disconnects ), false );
+                embedBuilder.withColor( Color.RED );
+                
+                /* Sends status message */ 
+                msgBuilder.withEmbed( embedBuilder.build() );
+                msgBuilder.build();
+            } catch ( DiscordException | MissingPermissionsException e ) {
+                CommandHandlerD4J.logMissingPerms( event, NAME, e );
+            }
+            
+        });
+        
+
+    }
+    
+    /**
+     * Gets the time that the bot has been running.
+     * 
+     * @return The time elapsed.
+     */
+    private Time getRuntime() {
+        
+        Time uptime = new Time( System.currentTimeMillis() - bootTime );
+        
+        log.debug( "Runtime: " + uptime.getTotalTime() + "ms = " + uptime.toString( false ) );
+        return uptime;
+        
+    }
+    
+    /**
+     * Calculate the average uptime between disconnects.
+     *
+     * @return The average uptime. If no disconnects happened, returns 0.
+     */
+    private Time averageUptime() {
+        
+        long time = ( disconnects == 0 ) ? 0 : ( totalUptime / disconnects );
+        return new Time( time );
+        
+    }
+
+    @Override
+    public void connectionChange( boolean isConnected ) {
+
+        if ( isConnected ) {
+            return; // Just connected - do nothing.
+        }
+        
+        Time lastUptime = Bot.getInstance().getLastUptime();
+        long uptime = lastUptime.getTotalTime();
+        long highestUptime = maxUptime.getTotalTime();
+        long lowestUptime = minUptime.getTotalTime();
+        
         if ( uptime > highestUptime ) {
-<<<<<<< HEAD
-            maxUptime = lastUptime; // New max runtime.
-        } else if ( ( lowestUptime == 0 ) || ( uptime < lowestUptime ) ) {
+            maxUptime = lastUptime; // New max runtime.
+        }
+        if ( ( lowestUptime == 0 ) || ( uptime < lowestUptime ) ) {
             minUptime = lastUptime; // New min runtime.
-=======
-            highestUptime = uptime; // New max runtime.
-        }
-        if ( ( lowestUptime == 0 ) || ( uptime < lowestUptime ) ) {
-            lowestUptime = uptime; // New min runtime.
->>>>>>> c3a5b0ac
-        }
-        totalUptime += uptime;
-        disconnects++;
-        
-    }
-
-}
+        }
+        totalUptime += uptime;
+        disconnects++;
+        
+    }
+
+}